##############################################################################
# MSIBI: A package for optimizing coarse-grained force fields using multistate
#   iterative Boltzmann inversion.
# Copyright (c) 2017 Vanderbilt University and the Authors
#
# Authors: Christoph Klein, Timothy C. Moore
# Contributors: Davy Yue
#
# Permission is hereby granted, free of charge, to any person obtaining a copy
# of this software and associated documentation files, to deal
# in MSIBI without restriction, including without limitation the rights
# to use, copy, modify, merge, publish, distribute, sublicense, and/or sell
# # copies of MSIBI, and to permit persons to whom MSIBI is
# furnished to do so, subject to the following conditions:
#
# The above copyright notice and this permission notice shall be included in all
# copies or substantial portions of MSIBI.
#
# MSIBI IS PROVIDED "AS IS", WITHOUT WARRANTY OF ANY KIND, EXPRESS OR
# IMPLIED, INCLUDING BUT NOT LIMITED TO THE WARRANTIES OF MERCHANTABILITY,
# FITNESS FOR A PARTICULAR PURPOSE AND NONINFRINGEMENT. IN NO EVENT SHALL THE
# AUTHORS OR COPYRIGHT HOLDERS BE LIABLE FOR ANY CLAIM, DAMAGES OR OTHER
# LIABILITY, WHETHER IN AN ACTION OF CONTRACT, TORT OR OTHERWISE, ARISING FROM,
# OUT OF OR IN CONNECTION WITH MSIBI OR THE USE OR OTHER DEALINGS ALONG WITH
# MSIBI.
#
# You should have received a copy of the MIT license.
# If not, see <https://opensource.org/licenses/MIT/>.
##############################################################################

from __future__ import print_function, division

from distutils.spawn import find_executable
import itertools
import logging
from math import ceil
from multiprocessing import cpu_count
from multiprocessing.dummy import Pool
import os
from subprocess import Popen

from msibi.utils.general import backup_file
from msibi.utils.exceptions import UnsupportedEngine

logging.basicConfig(level=logging.DEBUG, format='[%(levelname)s] %(message)s')


def run_query_simulations(states, engine='hoomd'):
    """Run all query simulations for a single iteration. """

    # Gather hardware info.
    gpus = _get_gpu_info()
    if gpus is None:
        n_procs = cpu_count()
        gpus = []
        logging.info("Launching {n_procs} CPU threads...".format(**locals()))
    else:
        n_procs = len(gpus)
        logging.info("Launching {n_procs} GPU threads...".format(**locals()))

    if engine.lower() == 'hoomd':
        worker = _hoomd_worker
    if engine.lower() == 'lammps':
        worker = _lammps_worker
    else:
        raise UnsupportedEngine(engine)

    n_states = len(states)
    worker_args = zip(states, range(n_states), itertools.repeat(gpus))
    chunk_size = ceil(n_states / n_procs)

    pool = Pool(n_procs)
    pool.imap(worker, worker_args, chunk_size)
    pool.close()
    pool.join()
    for state in states:
        _post_query(state)

def _hoomd_worker(args):
    """Worker for managing a single HOOMD-blue simulation. """

    state, idx, gpus = args
    log_file = os.path.join(state.state_dir, 'log.txt')
    err_file = os.path.join(state.state_dir, 'err.txt')

    if state.HOOMD_VERSION == 1:
        executable = 'hoomd'
    elif state.HOOMD_VERSION == 2:
        executable = 'python'
    with open(log_file, 'w') as log, open(err_file, 'w') as err:
        if gpus:
            card = gpus[idx % len(gpus)]
            cmds = [executable, 'run.py', '--gpu={card}'.format(**locals())]
        else:
            logging.info('    Running state {state.name} on CPU'.format(**locals()))
            cmds = [executable, 'run.py']

        proc = Popen(cmds, cwd=state.state_dir, stdout=log, stderr=err,
                     universal_newlines=True)
        logging.info("    Launched HOOMD in {state.state_dir}".format(**locals()))
        proc.communicate()
        logging.info("    Finished in {state.state_dir}.".format(**locals()))

<<<<<<< HEAD

def _lammps_worker(args):
    """Worker for managing a single LAMMPS simulation. """
    state, idx, gpus = args
    log_file = os.path.join(state.state_dir, 'log.txt')
    err_file = os.path.join(state.state_dir, 'err.txt')
    cmds = ['mpirun', '-n', '{}'.format(12+0*cpu_count()), 'lammps-31Mar17', '-i', 'in.run']
    with open(log_file, 'w') as log, open(err_file, 'w') as err:
        proc = Popen(cmds, cwd=state.state_dir, stdout=log, stderr=err,
                    universal_newlines=True)
        logging.info("    Launched LAMMPS in {state.state_dir}".format(**locals()))
        proc.communicate()
        logging.info("    Finished in {state.state_dir}.".format(**locals()))

=======
>>>>>>> e864d566
def _post_query(state):
    """Reload the query trajectory and make backups. """

    state.reload_query_trajectory()
    backup_file(os.path.join(state.state_dir, 'log.txt'))
    backup_file(os.path.join(state.state_dir, 'err.txt'))
    if state.backup_trajectory:
        backup_file(state.traj_path)

def _get_gpu_info():
    """ """
    nvidia_smi = find_executable('nvidia-smi')
    if not nvidia_smi:
        return
    else:
        gpus = [line.split()[1].replace(':', '') for
                line in os.popen('nvidia-smi -L').readlines()]
        return gpus<|MERGE_RESOLUTION|>--- conflicted
+++ resolved
@@ -101,8 +101,6 @@
         proc.communicate()
         logging.info("    Finished in {state.state_dir}.".format(**locals()))
 
-<<<<<<< HEAD
-
 def _lammps_worker(args):
     """Worker for managing a single LAMMPS simulation. """
     state, idx, gpus = args
@@ -116,8 +114,6 @@
         proc.communicate()
         logging.info("    Finished in {state.state_dir}.".format(**locals()))
 
-=======
->>>>>>> e864d566
 def _post_query(state):
     """Reload the query trajectory and make backups. """
 
