<<<<<<< HEAD
SUPPORTED_ENGINES = ['hoomd', 'lammps']
=======
##############################################################################
# MSIBI: A package for optimizing coarse-grained force fields using multistate
#   iterative Boltzmann inversion.
# Copyright (c) 2017 Vanderbilt University and the Authors
#
# Authors: Christoph Klein, Timothy C. Moore
#
# Permission is hereby granted, free of charge, to any person obtaining a copy
# of this software and associated documentation files, to deal
# in MSIBI without restriction, including without limitation the rights
# to use, copy, modify, merge, publish, distribute, sublicense, and/or sell
# # copies of MSIBI, and to permit persons to whom MSIBI is
# furnished to do so, subject to the following conditions:
#
# The above copyright notice and this permission notice shall be included in all
# copies or substantial portions of MSIBI.
#
# MSIBI IS PROVIDED "AS IS", WITHOUT WARRANTY OF ANY KIND, EXPRESS OR
# IMPLIED, INCLUDING BUT NOT LIMITED TO THE WARRANTIES OF MERCHANTABILITY,
# FITNESS FOR A PARTICULAR PURPOSE AND NONINFRINGEMENT. IN NO EVENT SHALL THE
# AUTHORS OR COPYRIGHT HOLDERS BE LIABLE FOR ANY CLAIM, DAMAGES OR OTHER
# LIABILITY, WHETHER IN AN ACTION OF CONTRACT, TORT OR OTHERWISE, ARISING FROM,
# OUT OF OR IN CONNECTION WITH MSIBI OR THE USE OR OTHER DEALINGS ALONG WITH
# MSIBI.
#
# You should have received a copy of the MIT license.
# If not, see <https://opensource.org/licenses/MIT/>.
##############################################################################

SUPPORTED_ENGINES = ['hoomd']
>>>>>>> e864d566


class UnsupportedEngine(Exception):
    def __init__(self, engine):
        message = 'Unsupported engine: "{0}". Supported engines are: {1}'.format(
            engine, ', '.join(SUPPORTED_ENGINES))
        super(UnsupportedEngine, self).__init__(message)<|MERGE_RESOLUTION|>--- conflicted
+++ resolved
@@ -1,37 +1,4 @@
-<<<<<<< HEAD
 SUPPORTED_ENGINES = ['hoomd', 'lammps']
-=======
-##############################################################################
-# MSIBI: A package for optimizing coarse-grained force fields using multistate
-#   iterative Boltzmann inversion.
-# Copyright (c) 2017 Vanderbilt University and the Authors
-#
-# Authors: Christoph Klein, Timothy C. Moore
-#
-# Permission is hereby granted, free of charge, to any person obtaining a copy
-# of this software and associated documentation files, to deal
-# in MSIBI without restriction, including without limitation the rights
-# to use, copy, modify, merge, publish, distribute, sublicense, and/or sell
-# # copies of MSIBI, and to permit persons to whom MSIBI is
-# furnished to do so, subject to the following conditions:
-#
-# The above copyright notice and this permission notice shall be included in all
-# copies or substantial portions of MSIBI.
-#
-# MSIBI IS PROVIDED "AS IS", WITHOUT WARRANTY OF ANY KIND, EXPRESS OR
-# IMPLIED, INCLUDING BUT NOT LIMITED TO THE WARRANTIES OF MERCHANTABILITY,
-# FITNESS FOR A PARTICULAR PURPOSE AND NONINFRINGEMENT. IN NO EVENT SHALL THE
-# AUTHORS OR COPYRIGHT HOLDERS BE LIABLE FOR ANY CLAIM, DAMAGES OR OTHER
-# LIABILITY, WHETHER IN AN ACTION OF CONTRACT, TORT OR OTHERWISE, ARISING FROM,
-# OUT OF OR IN CONNECTION WITH MSIBI OR THE USE OR OTHER DEALINGS ALONG WITH
-# MSIBI.
-#
-# You should have received a copy of the MIT license.
-# If not, see <https://opensource.org/licenses/MIT/>.
-##############################################################################
-
-SUPPORTED_ENGINES = ['hoomd']
->>>>>>> e864d566
 
 
 class UnsupportedEngine(Exception):
