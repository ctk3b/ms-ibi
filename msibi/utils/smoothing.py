--- conflicted
+++ resolved
@@ -59,14 +59,10 @@
     order_range = range(order + 1)
     half_window = (window_size - 1) // 2
     b = np.mat(
-<<<<<<< HEAD
-        [[k ** i for i in order_range] for k in range(-half_window, half_window + 1)]
-=======
         [
             [k ** i for i in order_range]
             for k in range(-half_window, half_window + 1)
         ]
->>>>>>> 6d77ef28
     )
     m = np.linalg.pinv(b).A[deriv] * rate ** deriv * factorial(deriv)
     firstvals = y[0] - np.abs(y[1 : half_window + 1][::-1] - y[0])
