--- conflicted
+++ resolved
@@ -96,17 +96,11 @@
         self,
         kT,
         state_dir="",
-<<<<<<< HEAD
-        traj_file="query.dcd",
-=======
         traj_file=None,
->>>>>>> 6d77ef28
         top_file=None,
         name=None,
         backup_trajectory=False,
     ):
-<<<<<<< HEAD
-
         self.kT = kT
         self.state_dir = state_dir
 
@@ -119,13 +113,6 @@
         except RuntimeError:
             self._is_gsd = False
 
-=======
-        self.kT = kT
-        self.state_dir = state_dir
-
-        if not traj_file:
-            self.traj_path = os.path.join(state_dir, "query.dcd")
->>>>>>> 6d77ef28
         if top_file:
             self.top_path = os.path.join(state_dir, top_file)
         else:
@@ -161,7 +148,6 @@
         elif self.HOOMD_VERSION == 2:
             HOOMD_HEADER = HOOMD2_HEADER
 
-<<<<<<< HEAD
         if self._is_gsd:
             header.append(
                     HOOMD_HEADER.format(self.traj_file, self.kT, table_width)
@@ -170,11 +156,6 @@
             header.append(
                     HOOMD_HEADER.format(self.top_path, self.kT, table_width)
                     )
-=======
-        header.append(
-            HOOMD_HEADER.format("start.hoomdxml", self.kT, table_width)
-        )
->>>>>>> 6d77ef28
         for type1, type2, potential_file in table_potentials:
             header.append(HOOMD_TABLE_ENTRY.format(**locals()))
         header = "".join(header)
