--- conflicted
+++ resolved
@@ -114,10 +114,11 @@
                        runscript='hoomd_run_template.py'):
         """Save the input script for the MD engine. """
 
-<<<<<<< HEAD
-        # TODO: Factor out for separate engines.
-
         if engine == 'hoomd':
+            if self.HOOMD_VERSION == 1:
+                HOOMD_HEADER = HOOMD1_HEADER
+            elif self.HOOMD_VERSION == 2:
+                HOOMD_HEADER = HOOMD2_HEADER
             header = list()
             header.append(HOOMD_HEADER.format('start.xml', self.kT, table_width))
             for type1, type2, potential_file in table_potentials:
@@ -144,24 +145,4 @@
             with open(runscript_file, 'w') as fh:
                 fh.write(header)
                 fh.write(table_entry)
-                fh.write(tail)
-=======
-        header = list()
-
-        if self.HOOMD_VERSION == 1:
-            HOOMD_HEADER = HOOMD1_HEADER
-        elif self.HOOMD_VERSION == 2:
-            HOOMD_HEADER = HOOMD2_HEADER
-
-        header.append(HOOMD_HEADER.format('start.hoomdxml', self.kT, table_width))
-        for type1, type2, potential_file in table_potentials:
-            header.append(HOOMD_TABLE_ENTRY.format(**locals()))
-        header = ''.join(header)
-        with open(os.path.join(self.state_dir, runscript)) as fh:
-            body = ''.join(fh.readlines())
-
-        runscript_file = os.path.join(self.state_dir, 'run.py')
-        with open(runscript_file, 'w') as fh:
-            fh.write(header)
-            fh.write(body)
->>>>>>> e864d566
+                fh.write(tail)