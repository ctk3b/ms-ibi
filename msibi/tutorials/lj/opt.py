--- conflicted
+++ resolved
@@ -5,23 +5,15 @@
 
 from msibi import MSIBI, Pair, State, mie
 
-<<<<<<< HEAD
-
-=======
->>>>>>> 6d77ef28
 os.system("rm state*/_* rdfs/pair* potentials/* f_fits.log state*/log.txt")
 os.system("rm state*/err.txt")
 os.system("rm state*/query.dcd")
 
 # Set up global parameters.
 rdf_cutoff = 5.0
-<<<<<<< HEAD
-opt = MSIBI(rdf_cutoff=rdf_cutoff, n_rdf_points=101, pot_cutoff=3.0, smooth_rdfs=True)
-=======
 opt = MSIBI(
     rdf_cutoff=rdf_cutoff, n_rdf_points=101, pot_cutoff=3.0, smooth_rdfs=True
 )
->>>>>>> 6d77ef28
 
 # Specify states.
 state0 = State(
@@ -50,13 +42,9 @@
 # Specify pairs.
 indices = list(itertools.combinations(range(1468), 2))  # all-all for 1468 atoms
 initial_guess = mie(opt.pot_r, 1.0, 1.0)  # 1-D array of potential values.
-<<<<<<< HEAD
-rdf_targets = [np.loadtxt("rdfs/rdf.target{0:d}.t1t1.txt".format(i)) for i in range(3)]
-=======
 rdf_targets = [
     np.loadtxt("rdfs/rdf.target{0:d}.t1t1.txt".format(i)) for i in range(3)
 ]
->>>>>>> 6d77ef28
 
 pair0 = Pair("1", "1", initial_guess)
 alphas = [1.0, 1.0, 1.0]
