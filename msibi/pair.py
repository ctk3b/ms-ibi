##############################################################################
# MSIBI: A package for optimizing coarse-grained force fields using multistate
#   iterative Boltzmann inversion.
# Copyright (c) 2017 Vanderbilt University and the Authors
#
# Authors: Christoph Klein, Timothy C. Moore
#
# Permission is hereby granted, free of charge, to any person obtaining a copy
# of this software and associated documentation files, to deal
# in MSIBI without restriction, including without limitation the rights
# to use, copy, modify, merge, publish, distribute, sublicense, and/or sell
# # copies of MSIBI, and to permit persons to whom MSIBI is
# furnished to do so, subject to the following conditions:
#
# The above copyright notice and this permission notice shall be included in all
# copies or substantial portions of MSIBI.
#
# MSIBI IS PROVIDED "AS IS", WITHOUT WARRANTY OF ANY KIND, EXPRESS OR
# IMPLIED, INCLUDING BUT NOT LIMITED TO THE WARRANTIES OF MERCHANTABILITY,
# FITNESS FOR A PARTICULAR PURPOSE AND NONINFRINGEMENT. IN NO EVENT SHALL THE
# AUTHORS OR COPYRIGHT HOLDERS BE LIABLE FOR ANY CLAIM, DAMAGES OR OTHER
# LIABILITY, WHETHER IN AN ACTION OF CONTRACT, TORT OR OTHERWISE, ARISING FROM,
# OUT OF OR IN CONNECTION WITH MSIBI OR THE USE OR OTHER DEALINGS ALONG WITH
# MSIBI.
#
# You should have received a copy of the MIT license.
# If not, see <https://opensource.org/licenses/MIT/>.
##############################################################################

from __future__ import division
<<<<<<< HEAD

import os

=======

import os

import mdtraj as md
>>>>>>> 6d77ef28
import numpy as np
from six import string_types
import matplotlib.pyplot as plt

<<<<<<< HEAD
import mdtraj as md
=======
>>>>>>> 6d77ef28
from msibi.potentials import alpha_array, head_correction, tail_correction
from msibi.utils.error_calculation import calc_similarity
from msibi.utils.exceptions import UnsupportedEngine
from msibi.utils.find_exclusions import find_1_n_exclusions
from msibi.utils.smoothing import savitzky_golay


class Pair(object):
    """A pair interaction to be optimized.

    Attributes
    ----------
    name : str
        Pair name.
    pairs : array-like, shape=(n_pairs, 2), dtype=int, optional, default=None
        Each row gives the indices of two atoms representing a pair.
    potential : func
        Values of the potential at every pot_r.

    """

<<<<<<< HEAD
    def __init__(
            self, type1, type2, potential, head_correction_form="linear"
            ):
=======
    def __init__(self, type1, type2, potential, head_correction_form="linear"):
>>>>>>> 6d77ef28
        self.type1 = str(type1)
        self.type2 = str(type2)
        self.name = "{0}-{1}".format(self.type1, self.type2)
        self.potential_file = ""
        self.states = dict()
        if isinstance(potential, string_types):
            self.potential = np.loadtxt(potential)[:, 1]
            # TODO: this could be dangerous
        else:
            self.potential = potential
        self.previous_potential = None
        self.head_correction_form = head_correction_form

    def add_state(
        self, state, target_rdf, alpha, pair_indices=None, alpha_form="linear"
    ):
        """Add a state to be used in optimizing this pair.

        Parameters
        ----------
        state : State
            A state object.
        target_rdf : np.ndarray, shape=(n_bins, 2), dtype=float
            Coarse-grained target RDF.
        alpha : float
            The alpha value used to scale the weight of this state.
        pair_indices : array-like (n_pairs, 2) dtype=int
            Each row gives the indices of two atoms representing a pair
            (default None)
        alpha_form : str
            For alpha as a function of r, gives form of alpha function
            (default 'linear')
        """
        self.states[state] = {
            "target_rdf": target_rdf,
            "current_rdf": None,
            "alpha": alpha,
            "alpha_form": alpha_form,
            "pair_indices": pair_indices,
            "f_fit": [],
        }

    def select_pairs(self, state, exclude_up_to=0):
        """Select pairs based on a topology and exclusions.

        Parameters
        ----------
        state : State
            A state object, contains a topology from which to select pairs
        exclude_up_to : int
            Exclude pairs separated by exclude_up_to or fewer bonds
            (default 0)
        """
        if state.top_path:
            top = md.load(state.top_path).topology
        else:
            top = md.load(state.traj_path).topology
        pairs = top.select_pairs(
            "name '{0}'".format(self.type1), "name '{0}'".format(self.type2)
        )
        if exclude_up_to is not None:
            to_delete = find_1_n_exclusions(top, pairs, exclude_up_to)
            pairs = np.delete(pairs, to_delete, axis=0)
        self.states[state]["pair_indices"] = pairs

    def compute_current_rdf(
<<<<<<< HEAD
            self, state, r_range, n_bins, smooth=True,
            max_frames=50, verbose=False
            ):
=======
        self, state, r_range, n_bins, smooth=True, max_frames=1e3
    ):
>>>>>>> 6d77ef28
        """ """
        pairs = self.states[state]["pair_indices"]
        # TODO: More elegant way to handle units.
        #       See https://github.com/ctk3b/msibi/issues/2
        max_frames = int(max_frames)
<<<<<<< HEAD
        r, g_r = md.compute_rdf(
            state.traj[-max_frames:],
            pairs,
            r_range=r_range,
            n_bins=n_bins,
        )
        rdf = np.vstack((r, g_r)).T
=======
        for last_frame in range(
            max_frames, state.traj.n_frames + max_frames, max_frames
        ):
            r, g_r = md.compute_rdf(
                state.traj[first_frame:last_frame],
                pairs,
                r_range=r_range / 10,
                n_bins=n_bins,
            )
            if g_r_all is None:
                g_r_all = np.zeros_like(g_r)
            g_r_all += (
                g_r
                * len(state.traj[first_frame:last_frame])
                / state.traj.n_frames
            )
            first_frame = last_frame
        r *= 10
        rdf = np.vstack((r, g_r_all)).T
>>>>>>> 6d77ef28
        self.states[state]["current_rdf"] = rdf

        if smooth:
            current_rdf = self.states[state]["current_rdf"]
            current_rdf[:, 1] = savitzky_golay(
<<<<<<< HEAD
                    current_rdf[:, 1], 9, 2, deriv=0, rate=1
                    )
=======
                current_rdf[:, 1], 9, 2, deriv=0, rate=1
            )
>>>>>>> 6d77ef28
            for row in current_rdf:
                row[1] = np.maximum(row[1], 0)
            if verbose:
                plt.title(f"RDF smoothing for {state.name}")
                plt.plot(r, g_r, label="unsmoothed")
                plt.plot(r, current_rdf[:,1], label="smoothed")
                plt.legend()
                plt.show()

        # Compute fitness function comparing the two RDFs.
        f_fit = calc_similarity(
<<<<<<< HEAD
                rdf[:, 1], self.states[state]["target_rdf"][:, 1]
                )
=======
            rdf[:, 1], self.states[state]["target_rdf"][:, 1]
        )
>>>>>>> 6d77ef28
        self.states[state]["f_fit"].append(f_fit)

    def save_current_rdf(self, state, iteration, dr):
        """Save the current rdf

        Parameters
        ----------
        state : State
            A state object
        iteration : int
            Current iteration step, used in the filename
        dr : float
            The RDF bin size
        """
        if not os.path.isdir("./rdfs"):
            os.makedirs("./rdfs")
        filename = "./rdfs/pair_{0}-state_{1}-step{2}.txt".format(
            self.name, state.name, iteration
        )
        rdf = self.states[state]["current_rdf"]
        rdf[:, 0] -= dr / 2
        np.savetxt(filename, rdf)

    def update_potential(self, pot_r, r_switch=None, verbose=False):
        """Update the potential using all states. """
        self.previous_potential = np.copy(self.potential)
        for state in self.states:
            kT = state.kT
            alpha0 = self.states[state]["alpha"]
            form = self.states[state]["alpha_form"]
            alpha = alpha_array(alpha0, pot_r, form=form)

            current_rdf = self.states[state]["current_rdf"][:, 1]
            target_rdf = self.states[state]["target_rdf"][:, 1]

            # For cases where rdf_cutoff != pot_cutoff, only update the
            # potential using RDF values < pot_cutoff.
            unused_rdf_vals = current_rdf.shape[0] - self.potential.shape[0]
            if unused_rdf_vals != 0:
                current_rdf = current_rdf[:-unused_rdf_vals]
                target_rdf = target_rdf[:-unused_rdf_vals]

            if verbose:
                plt.plot(current_rdf, label="current rdf")
                plt.plot(target_rdf, label="target rdf")
                plt.legend()
                plt.show()

            # The actual IBI step.
            self.potential += (
                kT * alpha * np.log(current_rdf / target_rdf) / len(self.states)
            )
<<<<<<< HEAD

            if verbose:
                plt.plot(
                        pot_r, self.previous_potential,
                        label="previous potential"
                        )
                plt.plot(pot_r, self.potential, label="potential")
                plt.legend()
                plt.show()
=======
>>>>>>> 6d77ef28

        # Apply corrections to ensure continuous, well-behaved potentials.
        if verbose:
            plt.plot(pot_r, self.potential, label="uncorrected potential")
        self.potential = tail_correction(pot_r, self.potential, r_switch)
<<<<<<< HEAD
        if verbose:
            plt.plot(pot_r, self.potential, label="tail correction")
        self.potential = head_correction(
            pot_r, self.potential, self.previous_potential,
            self.head_correction_form
        )
        if verbose:
            plt.plot(pot_r, self.potential, label="head correction")
            plt.legend()
            plt.show()
=======
        self.potential = head_correction(
            pot_r,
            self.potential,
            self.previous_potential,
            self.head_correction_form,
        )
>>>>>>> 6d77ef28

    def save_table_potential(self, r, dr, iteration=0, engine="hoomd"):
        """Save the table potential to a file usable by the MD engine. """
        V = self.potential
        F = -1.0 * np.gradient(V, dr)
        data = np.vstack([r, V, F])

        basename = os.path.basename(self.potential_file)
        basename = "step{0:d}.{1}".format(iteration, basename)
        dirname = os.path.dirname(self.potential_file)
        iteration_filename = os.path.join(dirname, basename)

        # TODO: Factor out for separate engines.
        if engine.lower() == "hoomd":
            # This file is overwritten at each iteration and actually used for
            # performing the query simulations.
            np.savetxt(self.potential_file, data.T)
            # This file is written for viewing of how the potential evolves.
            np.savetxt(iteration_filename, data.T)
        else:
            raise UnsupportedEngine(engine)<|MERGE_RESOLUTION|>--- conflicted
+++ resolved
@@ -28,24 +28,14 @@
 ##############################################################################
 
 from __future__ import division
-<<<<<<< HEAD
 
 import os
 
-=======
-
-import os
-
+import matplotlib.pyplot as plt
 import mdtraj as md
->>>>>>> 6d77ef28
 import numpy as np
 from six import string_types
-import matplotlib.pyplot as plt
-
-<<<<<<< HEAD
-import mdtraj as md
-=======
->>>>>>> 6d77ef28
+
 from msibi.potentials import alpha_array, head_correction, tail_correction
 from msibi.utils.error_calculation import calc_similarity
 from msibi.utils.exceptions import UnsupportedEngine
@@ -67,13 +57,7 @@
 
     """
 
-<<<<<<< HEAD
-    def __init__(
-            self, type1, type2, potential, head_correction_form="linear"
-            ):
-=======
     def __init__(self, type1, type2, potential, head_correction_form="linear"):
->>>>>>> 6d77ef28
         self.type1 = str(type1)
         self.type2 = str(type2)
         self.name = "{0}-{1}".format(self.type1, self.type2)
@@ -140,28 +124,13 @@
         self.states[state]["pair_indices"] = pairs
 
     def compute_current_rdf(
-<<<<<<< HEAD
-            self, state, r_range, n_bins, smooth=True,
-            max_frames=50, verbose=False
-            ):
-=======
-        self, state, r_range, n_bins, smooth=True, max_frames=1e3
+        self, state, r_range, n_bins, smooth=True, max_frames=50, verbose=False
     ):
->>>>>>> 6d77ef28
         """ """
         pairs = self.states[state]["pair_indices"]
         # TODO: More elegant way to handle units.
         #       See https://github.com/ctk3b/msibi/issues/2
         max_frames = int(max_frames)
-<<<<<<< HEAD
-        r, g_r = md.compute_rdf(
-            state.traj[-max_frames:],
-            pairs,
-            r_range=r_range,
-            n_bins=n_bins,
-        )
-        rdf = np.vstack((r, g_r)).T
-=======
         for last_frame in range(
             max_frames, state.traj.n_frames + max_frames, max_frames
         ):
@@ -181,19 +150,13 @@
             first_frame = last_frame
         r *= 10
         rdf = np.vstack((r, g_r_all)).T
->>>>>>> 6d77ef28
         self.states[state]["current_rdf"] = rdf
 
         if smooth:
             current_rdf = self.states[state]["current_rdf"]
             current_rdf[:, 1] = savitzky_golay(
-<<<<<<< HEAD
-                    current_rdf[:, 1], 9, 2, deriv=0, rate=1
-                    )
-=======
                 current_rdf[:, 1], 9, 2, deriv=0, rate=1
             )
->>>>>>> 6d77ef28
             for row in current_rdf:
                 row[1] = np.maximum(row[1], 0)
             if verbose:
@@ -205,13 +168,8 @@
 
         # Compute fitness function comparing the two RDFs.
         f_fit = calc_similarity(
-<<<<<<< HEAD
-                rdf[:, 1], self.states[state]["target_rdf"][:, 1]
-                )
-=======
             rdf[:, 1], self.states[state]["target_rdf"][:, 1]
         )
->>>>>>> 6d77ef28
         self.states[state]["f_fit"].append(f_fit)
 
     def save_current_rdf(self, state, iteration, dr):
@@ -264,7 +222,6 @@
             self.potential += (
                 kT * alpha * np.log(current_rdf / target_rdf) / len(self.states)
             )
-<<<<<<< HEAD
 
             if verbose:
                 plt.plot(
@@ -274,32 +231,23 @@
                 plt.plot(pot_r, self.potential, label="potential")
                 plt.legend()
                 plt.show()
-=======
->>>>>>> 6d77ef28
 
         # Apply corrections to ensure continuous, well-behaved potentials.
         if verbose:
             plt.plot(pot_r, self.potential, label="uncorrected potential")
         self.potential = tail_correction(pot_r, self.potential, r_switch)
-<<<<<<< HEAD
         if verbose:
             plt.plot(pot_r, self.potential, label="tail correction")
         self.potential = head_correction(
-            pot_r, self.potential, self.previous_potential,
+            pot_r,
+            self.potential,
+            self.previous_potential,
             self.head_correction_form
         )
         if verbose:
             plt.plot(pot_r, self.potential, label="head correction")
             plt.legend()
             plt.show()
-=======
-        self.potential = head_correction(
-            pot_r,
-            self.potential,
-            self.previous_potential,
-            self.head_correction_form,
-        )
->>>>>>> 6d77ef28
 
     def save_table_potential(self, r, dr, iteration=0, engine="hoomd"):
         """Save the table potential to a file usable by the MD engine. """
